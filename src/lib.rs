--- conflicted
+++ resolved
@@ -825,11 +825,7 @@
         assert_eq!(diff.len(), 0);
     }
 
-<<<<<<< HEAD
     #[cfg(feature = "serde")]
-=======
-    #[cfg(all(feature = "serde", not(miri)))]
->>>>>>> 9d7541ab
     #[test]
     fn serialization_ustr() {
         use super::{ustr, Ustr};
